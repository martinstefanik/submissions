--- conflicted
+++ resolved
@@ -17,22 +17,9 @@
 
 The script can be executed using one of the following options:
 
-<<<<<<< HEAD
 * You _copy_ the script into the directory where you want to run it (that is the directory containing the corrected submission files), you open a terminal in that location and run `python3 submissions.py`.
 * You open up a terminal and change your directory to the one with the corrected submissions that you want to send back and run the same command as above but with the script name replaced by full path to the script. For instance `python3 ~/course_name/exercise-1/submissions.py`.
-* You copy the script to a location included in the `PATH` environment variable. This will allow you to simply run `submissions.py` as a command from anywhere. 
-=======
-* You _copy_ the script into the directory where you want to run it (that is
-  the directory containing the corrected submission files), you open a
-  terminal in that location and run `python3 submissions.py`.
-* You open up a terminal and change your directory to the one with the
-  corrected submissions that you want to send back and run the same command as
-  above but with the script name replaced by full path to the script. For
-  instance `python3 ~/course_name/exercise-1/submissions.py`.
-* You copy the script to a location included in the `PATH` environment
-  variable. This will allow you to simply run `submissions.py` as a
-  command from anywhere.
->>>>>>> 607275c5
+* You copy the script to a location included in the `PATH` environment variable. This will allow you to simply run `submissions.py` as a command from anywhere.
 
 Upon execution, the script will prompt you for authentication to the mail server of ETH Zurich and for some other data. The code can be easily modified for other institutions.
 
